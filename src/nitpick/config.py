"""Configuration of the plugin."""
import logging
from typing import TYPE_CHECKING, Iterator, Optional

from nitpick.app import NitpickApp
from nitpick.constants import NITPICK_MINIMUM_VERSION_JMEX, TOOL_NITPICK, TOOL_NITPICK_JMEX
from nitpick.exceptions import MinimumVersionError, NitpickError
from nitpick.formats import TOMLFormat
from nitpick.generic import search_dict, version_to_tuple
from nitpick.plugins.pyproject_toml import PyProjectTomlPlugin
from nitpick.schemas import ToolNitpickSectionSchema, flatten_marshmallow_errors
from nitpick.style import Style

if TYPE_CHECKING:
    from pathlib import Path

    from nitpick.typedefs import JsonDict, StrOrList

LOGGER = logging.getLogger(__name__)


<<<<<<< HEAD
class Config(NitpickMixin):
=======
class Config:
>>>>>>> 10e646fb
    """Plugin configuration, read from the project config."""

    def __init__(self) -> None:

        self.pyproject_toml = None  # type: Optional[TOMLFormat]
        self.tool_nitpick_dict = {}  # type: JsonDict
        self.style_dict = {}  # type: JsonDict
        self.nitpick_section = {}  # type: JsonDict
        self.nitpick_files_section = {}  # type: JsonDict

    def validate_pyproject_tool_nitpick(self) -> bool:
        """Validate the ``pyroject.toml``'s ``[tool.nitpick]`` section against a Marshmallow schema."""
        pyproject_path = NitpickApp.current().root_dir / PyProjectTomlPlugin.file_name  # type: Path
        if pyproject_path.exists():
            self.pyproject_toml = TOMLFormat(path=pyproject_path)
            self.tool_nitpick_dict = search_dict(TOOL_NITPICK_JMEX, self.pyproject_toml.as_data, {})
            pyproject_errors = ToolNitpickSectionSchema().validate(self.tool_nitpick_dict)
            if pyproject_errors:
                NitpickApp.current().add_style_error(
                    PyProjectTomlPlugin.file_name,
                    "Invalid data in [{}]:".format(TOOL_NITPICK),
                    flatten_marshmallow_errors(pyproject_errors),
                )
                return False
        return True

    def merge_styles(self) -> Iterator[NitpickError]:
        """Merge one or multiple style files."""
        if not self.validate_pyproject_tool_nitpick():
            # If the project is misconfigured, don't even continue.
            return

        configured_styles = self.tool_nitpick_dict.get("style", "")  # type: StrOrList
        style = Style()
        style.find_initial_styles(configured_styles)

        self.style_dict = style.merge_toml_dict()

        from nitpick.flake8 import NitpickExtension  # pylint: disable=import-outside-toplevel

        minimum_version = search_dict(NITPICK_MINIMUM_VERSION_JMEX, self.style_dict, None)
        if minimum_version and version_to_tuple(NitpickExtension.version) < version_to_tuple(minimum_version):
            yield MinimumVersionError(minimum_version, NitpickExtension.version)

        self.nitpick_section = self.style_dict.get("nitpick", {})
        self.nitpick_files_section = self.nitpick_section.get("files", {})<|MERGE_RESOLUTION|>--- conflicted
+++ resolved
@@ -19,11 +19,7 @@
 LOGGER = logging.getLogger(__name__)
 
 
-<<<<<<< HEAD
-class Config(NitpickMixin):
-=======
 class Config:
->>>>>>> 10e646fb
     """Plugin configuration, read from the project config."""
 
     def __init__(self) -> None:
